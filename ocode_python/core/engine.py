--- conflicted
+++ resolved
@@ -73,19 +73,6 @@
         Args:
             model: Ollama model identifier for AI interactions. Should support function calling  # noqa: E501
                   for optimal tool usage. Default is a code-specialized model.
-<<<<<<< HEAD
-            api_key: Optional API key for authentication. If not provided, will attempt
-                    to use stored credentials or fall back to unauthenticated access.
-            output_format: Response format - 'text' for human-readable, 'json' for structured,  # noqa: E501
-                          'stream-json' for real-time streaming with JSON markers.
-            verbose: Enable detailed logging and debug output. Useful for development
-                    and troubleshooting but may be noisy in production.
-            root_path: Project root directory. If None, uses current working directory.
-                      This defines the scope of file operations and context analysis.
-            confirmation_callback: Async function(command: str, reason: str) -> bool  # noqa: E501
-                                  Called before executing potentially destructive operations.  # noqa: E501
-                                  Should present the command to user and return their decision.
-=======
             api_key: Optional API key for authentication. If not provided, will attempt  # noqa: E501
                     to use stored credentials or fall back to unauthenticated access.
             output_format: Response format - 'text' for human-readable, 'json' for structured,  # noqa: E501
@@ -97,16 +84,12 @@
             confirmation_callback: Async function(command: str, reason: str) -> bool
                                   Called before executing potentially destructive operations.  # noqa: E501
                                   Should present the command to user and return their decision.  # noqa: E501
->>>>>>> a228b89c
             max_continuations: Maximum automatic response continuations. Prevents infinite  # noqa: E501
                               loops while allowing complex multi-part responses.
             chunk_size: Response streaming chunk size in bytes. Larger chunks improve
                        throughput but may impact responsiveness.
         """
-<<<<<<< HEAD
-=======
-
->>>>>>> a228b89c
+
         # Core configuration - store user-provided settings
         self.model = model
         self.output_format = output_format
@@ -1243,34 +1226,23 @@
             Exception: Various exceptions may be raised for API failures,
                       tool execution errors, or context preparation issues.
         """
-        # Initialize performance tracking for this query
         metrics = ProcessingMetrics(start_time=time.time())
 
         try:
-            # PHASE 1: Query Preprocessing and Continuation Handling
-            # Handle continuation from previous response if requested
+            # Handle continuation if enabled
             if continue_previous and self.current_response:
-                # Append context from previous response to help maintain continuity
-                # Only use last 200 chars to avoid token bloat while preserving context
                 query = f"Continue from: {self.current_response[-200:]}\n\n{query}"
-
-                # Reset response tracking for the new continuation
                 self.current_response = ""
                 self.response_complete = False
 
-            # Add the user's query to conversation history for context
-            # This maintains conversation flow and enables context-aware responses
+            # Add user message to conversation history
             self.conversation_history.append(Message("user", query))
 
-            # PHASE 2: Project Context Analysis
-            # Analyze the project structure and relevant files for this query
-            # This intelligent context preparation is key to relevant responses
+            # Prepare context
             context = await self._prepare_context(query)
             metrics.files_analyzed = len(context.files)
 
-            # PHASE 3: AI-Driven Tool Usage Decision
-            # Use a separate LLM call to analyze whether tools should be used
-            # This prevents the main response from being biased toward tool usage
+            # Analyze if tools should be used
             llm_analysis = await self._llm_should_use_tools(query)
 
             if self.verbose:
